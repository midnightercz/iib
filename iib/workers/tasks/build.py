# SPDX-License-Identifier: GPL-3.0-or-later
import json
import logging
import os
import re
import subprocess
import time
import tempfile
import textwrap

from operator_manifest.operator import ImageName, OperatorManifest
import ruamel.yaml

from iib.exceptions import IIBError, AddressAlreadyInUse
from iib.workers.api_utils import set_request_state, update_request
from iib.workers.config import get_worker_config
from iib.workers.tasks.celery import app
from iib.workers.greenwave import gate_bundles
from iib.workers.tasks.legacy import (
    export_legacy_packages,
    get_legacy_support_packages,
    validate_legacy_params_and_config,
)
from iib.workers.tasks.utils import (
<<<<<<< HEAD
    get_all_index_images_info,
=======
    deprecate_bundles,
    get_bundles_from_deprecation_list,
>>>>>>> 337f3ec8
    get_image_labels,
    get_resolved_bundles,
    get_resolved_image,
    podman_pull,
    request_logger,
    RequestConfigAddRm,
    reset_docker_config,
    retry,
    run_cmd,
    set_registry_token,
    skopeo_inspect,
    gather_index_image_arches,
    _validate_distribution_scope,
    _get_resolved_image,
    _get_image_arches,
    get_image_label,
    _get_container_image_name,
)


__all__ = ['handle_add_request', 'handle_regenerate_bundle_request', 'handle_rm_request']

yaml = ruamel.yaml.YAML()
# IMPORTANT: ruamel will introduce a line break if the yaml line is longer than yaml.width.
# Unfortunately, this causes issues for JSON values nested within a YAML file, e.g.
# metadata.annotations."alm-examples" in a CSV file.
# The default value is 80. Set it to a more forgiving higher number to avoid issues
yaml.width = 200
log = logging.getLogger(__name__)


def _build_image(dockerfile_dir, dockerfile_name, request_id, arch):
    """
    Build the index image for the specified architecture.

    :param str dockerfile_dir: the path to the directory containing the data used for
        building the container image
    :param str dockerfile_name: the name of the Dockerfile in the dockerfile_dir to
        be used when building the container image
    :param int request_id: the ID of the IIB build request
    :param str arch: the architecture to build this image for
    :raises IIBError: if the build fails
    """
    destination = _get_local_pull_spec(request_id, arch)
    log.info(
        'Building the container image with the %s dockerfile for arch %s and tagging it as %s',
        dockerfile_name,
        arch,
        destination,
    )
    dockerfile_path = os.path.join(dockerfile_dir, dockerfile_name)
    run_cmd(
        [
            'buildah',
            'bud',
            '--no-cache',
            '--override-arch',
            arch,
            '-t',
            destination,
            '-f',
            dockerfile_path,
        ],
        {'cwd': dockerfile_dir},
        exc_msg=f'Failed to build the container image on the arch {arch}',
    )


def _cleanup():
    """
    Remove all existing container images on the host.

    This will ensure that the host will not run out of disk space due to stale data, and that
    all images referenced using floating tags will be up to date on the host.

    Additionally, this function will reset the Docker ``config.json`` to
    ``iib_docker_config_template``.

    :raises IIBError: if the command to remove the container images fails
    """
    log.info('Removing all existing container images')
    run_cmd(
        ['podman', 'rmi', '--all', '--force'],
        exc_msg='Failed to remove the existing container images',
    )
    reset_docker_config()


@retry(attempts=3, wait_on=IIBError, logger=log)
def _create_and_push_manifest_list(request_id, arches):
    """
    Create and push the manifest list to the configured registry.

    :param int request_id: the ID of the IIB build request
    :param iter arches: an iterable of arches to create the manifest list for
    :return: the pull specification of the manifest list
    :rtype: str
    :raises IIBError: if creating or pushing the manifest list fails
    """
    output_pull_spec = get_rebuilt_image_pull_spec(request_id)
    log.info('Creating the manifest list %s', output_pull_spec)
    with tempfile.TemporaryDirectory(prefix='iib-') as temp_dir:
        manifest_yaml = os.path.abspath(os.path.join(temp_dir, 'manifest.yaml'))
        with open(manifest_yaml, 'w+') as manifest_yaml_f:
            manifest_yaml_f.write(
                textwrap.dedent(
                    f'''\
                    image: {output_pull_spec}
                    manifests:
                    '''
                )
            )
            for arch in sorted(arches):
                arch_pull_spec = _get_external_arch_pull_spec(request_id, arch)
                log.debug(
                    'Adding the manifest %s to the manifest list %s',
                    arch_pull_spec,
                    output_pull_spec,
                )
                manifest_yaml_f.write(
                    textwrap.dedent(
                        f'''\
                        - image: {arch_pull_spec}
                          platform:
                            architecture: {arch}
                            os: linux
                        '''
                    )
                )
            # Return back to the beginning of the file to output it to the logs
            manifest_yaml_f.seek(0)
            log.debug(
                'Created the manifest configuration with the following content:\n%s',
                manifest_yaml_f.read(),
            )

        run_cmd(
            ['manifest-tool', 'push', 'from-spec', manifest_yaml],
            exc_msg=f'Failed to push the manifest list to {output_pull_spec}',
        )

    return output_pull_spec


def _update_index_image_pull_spec(
    output_pull_spec,
    request_id,
    arches,
    from_index=None,
    overwrite_from_index=False,
    overwrite_from_index_token=None,
    resolved_prebuild_from_index=None,
):
    """
    Update the request with the modified index image.

    This function was created so that code didn't need to be duplicated for the ``add`` and ``rm``
    request types.

    :param str output_pull_spec: pull spec of the index image generated by IIB
    :param int request_id: the ID of the IIB build request
    :param set arches: the set of arches that were built as part of this request
    :param str from_index: the pull specification of the container image containing the index that
        the index image build was based from.
    :param bool overwrite_from_index: if True, overwrite the input ``from_index`` with the built
        index image.
    :param str overwrite_from_index_token: the token used for overwriting the input
        ``from_index`` image.
    :param str resolved_prebuild_from_index: resolved index image before starting the build.
    :raises IIBError: if the manifest list couldn't be created and pushed
    """
    conf = get_worker_config()
    if from_index and overwrite_from_index:
        _overwrite_from_index(
            request_id,
            output_pull_spec,
            from_index,
            resolved_prebuild_from_index,
            overwrite_from_index_token,
        )
        index_image = from_index
    elif conf['iib_index_image_output_registry']:
        index_image = output_pull_spec.replace(
            conf['iib_registry'], conf['iib_index_image_output_registry'], 1
        )
        log.info(
            'Changed the index_image pull specification from %s to %s',
            output_pull_spec,
            index_image,
        )
    else:
        index_image = output_pull_spec

    payload = {'arches': list(arches), 'index_image': index_image}
    update_request(request_id, payload, exc_msg='Failed setting the index image on the request')


def _get_external_arch_pull_spec(request_id, arch, include_transport=False):
    """
    Get the pull specification of the single arch image in the external registry.

    :param int request_id: the ID of the IIB build request
    :param str arch: the specific architecture of the container image
    :param bool include_transport: if true, `docker://` will be prefixed in the returned pull
        specification
    :return: the pull specification of the single arch image in the external registry
    :rtype: str
    """
    pull_spec = get_rebuilt_image_pull_spec(request_id) + f'-{arch}'
    if include_transport:
        return f'docker://{pull_spec}'
    return pull_spec


def _get_local_pull_spec(request_id, arch, include_transport=False):
    """
    Get the local pull specification of the architecture specfic index image for this request.

    :param int request_id: the ID of the IIB build request
    :param str arch: the specific architecture of the container image.
    :param bool include_transport: if true, `containers-storage:localhost/` will be prefixed
        in the returned pull specification
    :return: the pull specification of the index image for this request.
    :rtype: str
    """
    pull_spec = f'iib-build:{request_id}-{arch}'
    if include_transport:
        return f'containers-storage:localhost/{pull_spec}'
    return pull_spec


def get_rebuilt_image_pull_spec(request_id):
    """
    Generate the pull specification of the container image rebuilt by IIB.

    :param int request_id: the ID of the IIB build request
    :return: pull specification of the rebuilt container image
    :rtype: str
    """
    conf = get_worker_config()
    return conf['iib_image_push_template'].format(
        registry=conf['iib_registry'], request_id=request_id
    )


<<<<<<< HEAD
def _get_resolved_bundles(bundles):
    """
    Get the pull specification of the bundle images using their digests.

    Determine if the pull spec refers to a manifest list.
    If so, simply use the digest of the first item in the manifest list.
    If not a manifest list, it must be a v2s2 image manifest and should be used as it is.

    :param list bundles: the list of bundle images to be resolved.
    :return: the list of bundle images resolved to their digests.
    :rtype: list
    :raises IIBError: if unable to resolve a bundle image.
    """
    log.info('Resolving bundles %s', ', '.join(bundles))
    resolved_bundles = set()
    for bundle_pull_spec in bundles:
        skopeo_raw = skopeo_inspect(f'docker://{bundle_pull_spec}', '--raw')
        if (
            skopeo_raw.get('mediaType')
            == 'application/vnd.docker.distribution.manifest.list.v2+json'
        ):
            # Get the digest of the first item in the manifest list
            digest = skopeo_raw['manifests'][0]['digest']
            name = _get_container_image_name(bundle_pull_spec)
            resolved_bundles.add(f'{name}@{digest}')
        elif (
            skopeo_raw.get('mediaType') == 'application/vnd.docker.distribution.manifest.v2+json'
            and skopeo_raw.get('schemaVersion') == 2
        ):
            resolved_bundles.add(_get_resolved_image(bundle_pull_spec))
        else:
            error_msg = (
                f'The pull specification of {bundle_pull_spec} is neither '
                f'a v2 manifest list nor a v2s2 manifest. Type {skopeo_raw.get("mediaType")}'
                f' and schema version {skopeo_raw.get("schemaVersion")} is not supported by IIB.'
            )
            raise IIBError(error_msg)

    return list(resolved_bundles)


=======
>>>>>>> 337f3ec8
def _get_index_database(from_index, base_dir):
    """
    Get database file from the specified index image and save it locally.

    :param str from_index: index image to get database file from.
    :param str base_dir: base directory to which the database file should be saved.
    :return: path to the copied database file.
    :rtype: str
    :raises IIBError: if any podman command fails.
    """
    db_path = get_image_label(from_index, 'operators.operatorframework.io.index.database.v1')
    if not db_path:
        raise IIBError('Index image doesn\'t have the label specifying its database location.')
    _copy_files_from_image(from_index, db_path, base_dir)
    local_path = os.path.join(base_dir, os.path.basename(db_path))
    return local_path


def _serve_index_registry(db_path):
    """
    Locally start OPM registry service, which can be communicated with using gRPC queries.

    Due to IIB's paralellism, the service can run multiple times, which could lead to port
    binding conflicts. Resolution of port conflicts is handled in this function as well.

    :param str db_path: path to index database containing the registry data.
    :return: tuple containing port number of the running service and the running Popen object.
    :rtype: (int, Popen)
    :raises IIBError: if all tried ports are in use, or the command failed for another reason.
    """
    conf = get_worker_config()
    port_start = conf['iib_grpc_start_port']
    port_end = port_start + conf['iib_grpc_max_port_tries']

    for port in range(port_start, port_end):
        try:
            return (
                port,
                _serve_index_registry_at_port(
                    db_path, port, conf['iib_grpc_max_tries'], conf['iib_grpc_init_wait_time']
                ),
            )
        except AddressAlreadyInUse:
            log.info('Port %d is in use, trying another.', port)

    err_msg = f'No free port has been found after {conf.get("iib_grpc_max_port_tries")} attempts.'
    log.error(err_msg)
    raise IIBError(err_msg)


@retry(attempts=2, wait_on=IIBError, logger=log)
def _serve_index_registry_at_port(db_path, port, max_tries, wait_time):
    """
    Start an image registry service at a specified port.

    :param str db_path: path to index database containing the registry data.
    :param str int port: port to start the service on.
    :param max_tries: how many times to try to start the service before giving up.
    :param wait_time: time to wait before checking if the service is initialized.
    :return: object of the running Popen process.
    :rtype: Popen
    :raises IIBError: if the process has failed to initialize too many times, or an unexpected
        error occured.
    :raises AddressAlreadyInUse: if the specified port is already being used by another service.
    """
    cmd = ['opm', 'registry', 'serve', '-p', str(port), '-d', db_path, '-t', '/dev/null']
    for attempt in range(max_tries):
        rpc_proc = subprocess.Popen(
            cmd,
            cwd=os.path.dirname(db_path),
            stdout=subprocess.PIPE,
            stderr=subprocess.PIPE,
            universal_newlines=True,
        )
        start_time = time.time()
        while time.time() - start_time < wait_time:
            time.sleep(1)
            ret = rpc_proc.poll()
            # process has terminated
            if ret is not None:
                stderr = rpc_proc.stderr.read()
                if 'address already in use' in stderr:
                    raise AddressAlreadyInUse(f'Port {port} is already used by a different service')
                raise IIBError(f'Command "{" ".join(cmd)}" has failed with error "{stderr}"')

            # query the service to see if it has started
            try:
                output = run_cmd(
                    ['grpcurl', '-plaintext', f'localhost:{port}', 'list', 'api.Registry']
                )
            except IIBError:
                output = ''

            if 'api.Registry.ListBundles' in output:
                log.debug('Started the command "%s"', ' '.join(cmd))
                log.info('Index registry service has been initialized.')
                return rpc_proc

        rpc_proc.kill()

    raise IIBError(f'Index registry has not been initialized after {max_tries} tries')


def _get_present_bundles(from_index, base_dir):
    """
    Get a list of bundles already present in the index image.

    :param str from_index: index image to inspect.
    :param str base_dir: base directory to create temporary files in.
    :return: list of present bundles as provided by the grpc query.
    :rtype: list
    :raises IIBError: if any of the commands fail.
    """
    db_path = _get_index_database(from_index, base_dir)
    port, rpc_proc = _serve_index_registry(db_path)

    bundles = run_cmd(
        ['grpcurl', '-plaintext', f'localhost:{port}', 'api.Registry/ListBundles'],
        exc_msg='Failed to get bundle data from index image',
    )
    rpc_proc.kill()

    # If no data is returned there are not bundles present
    if not bundles:
        return []

    # Transform returned data to parsable json
    present_bundles = [json.loads(bundle) for bundle in re.split(r'(?<=})\n(?={)', bundles)]
    return present_bundles


def _get_missing_bundles(present_bundles, bundles):
    """
    Filter out bundles to only those not present in the index image.

    :param list present_bundles: list of bundles present in the index image, as provided by opm.
    :param list bundles: resolved bundles requested to be added to the index image.
    :return: list of bundles not present in the index image.
    :rtype: list
    """
    present_bundle_hashes = []
    filtered_bundles = []
    for bundle in present_bundles:
        if '@sha256:' in bundle['bundlePath']:
            present_bundle_hashes.append(bundle['bundlePath'].split('@sha256:')[-1])

    for bundle in bundles:
        if bundle.split('@sha256:')[-1] not in present_bundle_hashes:
            filtered_bundles.append(bundle)

    return filtered_bundles


@retry(attempts=2, wait_on=IIBError, logger=log)
def _opm_index_add(
    base_dir,
    bundles,
    binary_image,
    from_index=None,
    overwrite_from_index_token=None,
    overwrite_csv=False,
):
    """
    Add the input bundles to an operator index.

    This only produces the index.Dockerfile file and does not build the container image.

    :param str base_dir: the base directory to generate the database and index.Dockerfile in.
    :param list bundles: a list of strings representing the pull specifications of the bundles to
        add to the index image being built.
    :param str binary_image: the pull specification of the container image where the opm binary
        gets copied from. This should point to a digest or stable tag.
    :param str from_index: the pull specification of the container image containing the index that
        the index image build will be based from.
    :param str overwrite_from_index_token: the token used for overwriting the input
        ``from_index`` image. This is required for non-privileged users to use
        ``overwrite_from_index``. The format of the token must be in the format "user:password".
    :param bool overwrite_csv: a boolean determining if a bundle will be replaced if the CSV
        already exists.
    :raises IIBError: if the ``opm index add`` command fails.
    """
    # The bundles are not resolved since these are stable tags, and references
    # to a bundle image using a digest fails when using the opm command.
    bundle_str = ','.join(bundles) or '""'
    cmd = [
        'opm',
        'index',
        'add',
        '--generate',
        '--bundles',
        bundle_str,
        '--binary-image',
        binary_image,
    ]

    log.info('Generating the database file with the following bundle(s): %s', ', '.join(bundles))
    if from_index:
        log.info('Using the existing database from %s', from_index)
        # from_index is not resolved because podman does not support digest references
        # https://github.com/containers/libpod/issues/5234 is filed for it
        cmd.extend(['--from-index', from_index])

    if overwrite_csv:
        log.info('Using force to add bundle(s) to index')
        cmd.extend(['--overwrite-latest'])

    with set_registry_token(overwrite_from_index_token, from_index):
        run_cmd(cmd, {'cwd': base_dir}, exc_msg='Failed to add the bundles to the index image')


@retry(attempts=2, wait_on=IIBError, logger=log)
def _opm_index_rm(base_dir, operators, binary_image, from_index, overwrite_from_index_token=None):
    """
    Remove the input operators from the operator index.

    This only produces the index.Dockerfile file and does not build the container image.

    :param str base_dir: the base directory to generate the database and index.Dockerfile in.
    :param list operators: a list of strings representing the names of the operators to
        remove from the index image.
    :param str binary_image: the pull specification of the container image where the opm binary
        gets copied from.
    :param str from_index: the pull specification of the container image containing the index that
        the index image build will be based from.
    :param str overwrite_from_index_token: the token used for overwriting the input
        ``from_index`` image. This is required for non-privileged users to use
        ``overwrite_from_index``. The format of the token must be in the format "user:password".
    :raises IIBError: if the ``opm index rm`` command fails.
    """
    cmd = [
        'opm',
        'index',
        'rm',
        '--generate',
        '--binary-image',
        binary_image,
        '--from-index',
        from_index,
        '--operators',
        ','.join(operators),
    ]

    log.info(
        'Generating the database file from an existing database %s and excluding'
        ' the following operator(s): %s',
        from_index,
        ', '.join(operators),
    )

    with set_registry_token(overwrite_from_index_token, from_index):
        run_cmd(cmd, {'cwd': base_dir}, exc_msg='Failed to remove operators from the index image')


def _overwrite_from_index(
    request_id,
    output_pull_spec,
    from_index,
    resolved_prebuild_from_index,
    overwrite_from_index_token=None,
):
    """
    Overwrite the ``from_index`` image.

    :param int request_id: the ID of the request this index image is for.
    :param str output_pull_spec: the pull specification of the manifest list for the index image
        that IIB built.
    :param str from_index: the pull specification of the image to overwrite.
    :param str resolved_prebuild_from_index: resolved index image before starting the build.
    :param str overwrite_from_index_token: the user supplied token to use when overwriting the
        ``from_index`` image. If this is not set, IIB's configured credentials will be used.
    :raises IIBError: if one of the skopeo commands fails or if the index image has changed
        since IIB build started.
    """
    _verify_index_image(resolved_prebuild_from_index, from_index, overwrite_from_index_token)

    state_reason = f'Overwriting the index image {from_index} with {output_pull_spec}'
    log.info(state_reason)
    set_request_state(request_id, 'in_progress', state_reason)

    new_index_src = f'docker://{output_pull_spec}'
    temp_dir = None
    try:
        if overwrite_from_index_token:
            output_pull_spec_registry = ImageName.parse(output_pull_spec).registry
            from_index_registry = ImageName.parse(from_index).registry
            # If the registries are the same and `overwrite_from_index_token` was supplied, that
            # means that IIB's token will likely not have access to read the `from_index` image.
            # This means IIB must first export the manifest list and all the manifests locally and
            # then overwrite the `from_index` image with the exported version using the user
            # supplied token.
            #
            # When a newer version of buildah is available in RHEL 8, then that can be used instead
            # of the manifest-tool to create the manifest list locally which means this workaround
            # can be removed.
            if output_pull_spec_registry == from_index_registry:
                temp_dir = tempfile.TemporaryDirectory(prefix='iib-')
                new_index_src = f'oci:{temp_dir.name}'
                log.info(
                    'The registry used by IIB (%s) is also the registry where from_index (%s) will '
                    'be overwritten using the user supplied token. Will perform a workaround which '
                    'will cause the manifest digests to change but the content is the same.',
                    output_pull_spec_registry,
                    from_index_registry,
                )
                exc_msg = f'Failed to export {output_pull_spec} to the OCI format'
                _skopeo_copy(
                    f'docker://{output_pull_spec}', new_index_src, copy_all=True, exc_msg=exc_msg
                )

        exc_msg = f'Failed to overwrite the input from_index container image of {from_index}'
        with set_registry_token(overwrite_from_index_token, from_index):
            _skopeo_copy(new_index_src, f'docker://{from_index}', copy_all=True, exc_msg=exc_msg)
    finally:
        if temp_dir:
            temp_dir.cleanup()


<<<<<<< HEAD
def _prepare_request_for_build(request_id, build_request_config):
=======
def get_index_image_info(overwrite_from_index_token, from_index=None, default_ocp_version='v4.5'):
    """
    Get arches, resolved pull specification and ocp_version for the index image.

    :param str overwrite_from_index_token: the token used for overwriting the input
        ``from_index`` image. This is required for non-privileged users to use
        ``overwrite_from_index``. The format of the token must be in the format "user:password".
    :param str from_index: the pull specification of the index image to be resolved.
    :param str default_ocp_version: default ocp_version to use if index image pull_spec is absent.
    :return: dictionary of resolved index image pull spec, set of arches, default ocp_version and
        resolved_distribution_scope
    :rtype: dict
    """
    result = {
        'resolved_from_index': None,
        'ocp_version': default_ocp_version,
        'arches': set(),
        'resolved_distribution_scope': 'prod',
    }
    if not from_index:
        return result

    with set_registry_token(overwrite_from_index_token, from_index):
        from_index_resolved = get_resolved_image(from_index)
        result['arches'] = _get_image_arches(from_index_resolved)
        result['ocp_version'] = (
            get_image_label(from_index_resolved, 'com.redhat.index.delivery.version') or 'v4.5'
        )
        result['resolved_distribution_scope'] = (
            get_image_label(from_index_resolved, 'com.redhat.index.delivery.distribution_scope')
            or 'prod'
        )
        result['resolved_from_index'] = from_index_resolved
    return result


def get_binary_image_from_config(ocp_version, distribution_scope, binary_image_config={}):
    """
    Determine the binary image to be used to build the index image.

    :param str ocp_version: the ocp_version label value of the index image.
    :param str distribution_scope: the distribution_scope label value of the index image.
    :param dict binary_image_config: the dict of config required to identify the appropriate
        ``binary_image`` to use.
    :return: pull specification of the binary_image to be used for this build.
    :rtype: str
    :raises IIBError: when the config value for the ocp_version and distribution_scope is missing.
    """
    binary_image = binary_image_config.get(distribution_scope, {}).get(ocp_version, None)
    if not binary_image:
        raise IIBError(
            'IIB does not have a configured binary_image for'
            f' distribution_scope : {distribution_scope} and ocp_version: {ocp_version}.'
            ' Please specify a binary_image value in the request.'
        )

    return binary_image


def _prepare_request_for_build(
    request_id,
    binary_image=None,
    from_index=None,
    overwrite_from_index_token=None,
    add_arches=None,
    bundles=None,
    distribution_scope=None,
    source_from_index=None,
    target_index=None,
    binary_image_config=None,
):
>>>>>>> 337f3ec8
    """
    Prepare the request for the index image build.

    All information that was retrieved and/or calculated for the next steps in the build are
    returned as a dictionary.

    This function was created so that code didn't need to be duplicated for the ``add`` and ``rm``
    request types.

    :param int request_id: the ID of the IIB build request
    :param RequestConfig build_request_config: build request configuration
    :rtype: dict
    :raises IIBError: if the container image resolution fails or the architectures couldn't be
        detected.
    :return: a dictionary with the keys: arches, binary_image_resolved, from_index_resolved, and
        ocp_version.
    """
    bundles = build_request_config.bundles
    if build_request_config.bundles is None:
        bundles = []

    set_request_state(request_id, 'in_progress', 'Resolving the container images')

    # Use v4.5 as default version
    from_index_image_info = get_all_index_images_info(
        build_request_config, [("from_index", "v4.5")]
    )
    arches = gather_index_image_arches(build_request_config, from_index_image_info)
    arches_str = ', '.join(sorted(arches))
    log.debug('Set to build the index image for the following arches: %s', arches_str)

    # Use the distribution_scope of the from_index as the resolved distribution scope for `Add`,
    # and 'Rm' requests.
    resolved_distribution_scope = from_index_image_info["from_index"]['resolved_distribution_scope']

    distribution_scope = _validate_distribution_scope(
        resolved_distribution_scope, build_request_config.distribution_scope
    )

<<<<<<< HEAD
    binary_image = build_request_config.get_binary_image(
        from_index_image_info['from_index'], distribution_scope
    )
    binary_image_resolved = _get_resolved_image(binary_image)
=======
    if not binary_image:
        binary_image_ocp_version = from_index_info['ocp_version']
        if source_from_index:
            binary_image_ocp_version = target_index_info['ocp_version']

        binary_image = get_binary_image_from_config(
            binary_image_ocp_version, distribution_scope, binary_image_config
        )

    binary_image_resolved = get_resolved_image(binary_image)
>>>>>>> 337f3ec8
    binary_image_arches = _get_image_arches(binary_image_resolved)

    if not arches.issubset(binary_image_arches):
        raise IIBError(
            'The binary image is not available for the following arches: {}'.format(
                ', '.join(sorted(arches - binary_image_arches))
            )
        )

    bundle_mapping = {}
    for bundle in bundles:
        operator = get_image_label(bundle, 'operators.operatorframework.io.bundle.package.v1')
        if operator:
            bundle_mapping.setdefault(operator, []).append(bundle)

    return {
        'arches': arches,
        'binary_image': binary_image,
        'binary_image_resolved': binary_image_resolved,
        'bundle_mapping': bundle_mapping,
        'from_index_resolved': from_index_image_info["from_index"]['resolved_from_index'],
        'ocp_version': from_index_image_info["from_index"]['ocp_version'],
        'distribution_scope': distribution_scope,
    }


def _update_index_image_build_state(request_id, prebuild_info):
    """
    Update the build request state with pre-determined build information.

    :param int request_id: the ID of the IIB build request
    :param dict prebuild_info: the information relevant to the build operation. The key ``arches``
        is required and must be set to the list of arches to build for. The key
        ``binary_image_resolved`` is required and must be set to the image digest pull spec of the
        binary image. The key ``bundle_mapping`` is optional. When provided, its value must be a
        dict mapping an operator to a list of bundle images. The key ``from_index_resolved`` is
        optional. When provided it must be set to the image digest pull spec of the from index
        image.
    """
    arches_str = ', '.join(sorted(prebuild_info['arches']))
    payload = {
        'binary_image': prebuild_info['binary_image'],
        'binary_image_resolved': prebuild_info['binary_image_resolved'],
        'state': 'in_progress',
        'distribution_scope': prebuild_info['distribution_scope'],
        'state_reason': f'Building the index image for the following arches: {arches_str}',
    }

    bundle_mapping = prebuild_info.get('bundle_mapping')
    if bundle_mapping:
        payload['bundle_mapping'] = bundle_mapping

    from_index_resolved = prebuild_info.get('from_index_resolved')
    if from_index_resolved:
        payload['from_index_resolved'] = from_index_resolved

    source_from_index_resolved = prebuild_info.get('source_from_index_resolved')
    if source_from_index_resolved:
        payload['source_from_index_resolved'] = source_from_index_resolved

    target_index_resolved = prebuild_info.get('target_index_resolved')
    if target_index_resolved:
        payload['target_index_resolved'] = target_index_resolved

    exc_msg = 'Failed setting the resolved images on the request'
    update_request(request_id, payload, exc_msg)


@retry(wait_on=IIBError, logger=log)
def _push_image(request_id, arch):
    """
    Push the single arch container image to the configured registry.

    :param int request_id: the ID of the IIB build request
    :param str arch: the architecture of the container image to push
    :raises IIBError: if the push fails
    """
    source = _get_local_pull_spec(request_id, arch)
    destination = _get_external_arch_pull_spec(request_id, arch, include_transport=True)
    log.info('Pushing the container image %s to %s', source, destination)
    run_cmd(
        ['podman', 'push', '-q', source, destination],
        exc_msg=f'Failed to push the container image to {destination} for the arch {arch}',
    )

    log.debug(f'Verifying that {destination} was pushed as a v2 manifest due to RHBZ#1810768')
    skopeo_raw = skopeo_inspect(destination, '--raw')
    if skopeo_raw['schemaVersion'] != 2:
        log.warning(
            'The manifest for %s ended up using schema version 1 due to RHBZ#1810768. Manually '
            'fixing it with skopeo.',
            destination,
        )
        exc_msg = f'Failed to fix the manifest schema version on {destination}'
        _skopeo_copy(destination, destination, exc_msg=exc_msg)


@retry(wait_on=IIBError, logger=log)
def _skopeo_copy(source, destination, copy_all=False, exc_msg=None):
    """
    Wrap the ``skopeo copy`` command.

    :param str source: the source to copy
    :param str destination: the destination to copy the source to
    :param bool copy_all: if True, it passes ``--all`` to the command
    :param str exc_msg: a custom exception message to provide
    :raises IIBError: if the copy fails
    """
    skopeo_timeout = get_worker_config()['iib_skopeo_timeout']
    log.debug('Copying the container image %s to %s', source, destination)
    cmd = ['skopeo', '--command-timeout', skopeo_timeout, 'copy', '--format', 'v2s2']
    if copy_all:
        cmd.append('--all')
    cmd.extend([source, destination])

    run_cmd(cmd, exc_msg=exc_msg or f'Failed to copy {source} to {destination}')


def _verify_index_image(
    resolved_prebuild_from_index, unresolved_from_index, overwrite_from_index_token=None
):
    """
    Verify if the index image has changed since the IIB build request started.

    :param str resolved_prebuild_from_index: resolved index image before starting the build
    :param str unresolved_from_index: unresolved index image provided as API input
    :param str overwrite_from_index_token: the token used for overwriting the input
        ``from_index`` image. This is required for non-privileged users to use
        ``overwrite_from_index``. The format of the token must be in the format "user:password".
    :raises IIBError: if the index image has changed since IIB build started.
    """
    with set_registry_token(overwrite_from_index_token, unresolved_from_index):
        resolved_post_build_from_index = get_resolved_image(unresolved_from_index)

    if resolved_post_build_from_index != resolved_prebuild_from_index:
        raise IIBError(
            'The supplied from_index image changed during the IIB request.'
            ' Please resubmit the request.'
        )


def _verify_labels(bundles):
    """
    Verify that the required labels are set on the input bundles.

    :param list bundles: a list of strings representing the pull specifications of the bundles to
        add to the index image being built.
    :raises IIBError: if one of the bundles does not have the correct label value.
    """
    conf = get_worker_config()
    if not conf['iib_required_labels']:
        return

    for bundle in bundles:
        labels = get_image_labels(bundle)
        for label, value in conf['iib_required_labels'].items():
            if labels.get(label) != value:
                raise IIBError(f'The bundle {bundle} does not have the label {label}={value}')


@app.task
@request_logger
def handle_add_request(
    bundles,
    request_id,
    binary_image=None,
    from_index=None,
    add_arches=None,
    cnr_token=None,
    organization=None,
    force_backport=False,
    overwrite_from_index=False,
    overwrite_from_index_token=None,
    distribution_scope=None,
    greenwave_config=None,
    binary_image_config=None,
    deprecation_list=[],
):
    """
    Coordinate the the work needed to build the index image with the input bundles.

    :param list bundles: a list of strings representing the pull specifications of the bundles to
        add to the index image being built.
    :param int request_id: the ID of the IIB build request
    :param str binary_image: the pull specification of the container image where the opm binary
        gets copied from.
    :param str from_index: the pull specification of the container image containing the index that
        the index image build will be based from.
    :param list add_arches: the list of arches to build in addition to the arches ``from_index`` is
        currently built for; if ``from_index`` is ``None``, then this is used as the list of arches
        to build the index image for
    :param str cnr_token: the token required to push backported packages to the legacy
        app registry via OMPS.
    :param str organization: organization name in the legacy app registry to which the backported
        packages should be pushed to.
    :param bool force_backport: if True, always export packages to the legacy app registry via OMPS.
    :param bool overwrite_from_index: if True, overwrite the input ``from_index`` with the built
        index image.
    :param str overwrite_from_index_token: the token used for overwriting the input
        ``from_index`` image. This is required for non-privileged users to use
        ``overwrite_from_index``. The format of the token must be in the format "user:password".
    :param str distribution_scope: the scope for distribution of the index image, defaults to
        ``None``.
    :param dict greenwave_config: the dict of config required to query Greenwave to gate bundles.
    :param dict binary_image_config: the dict of config required to identify the appropriate
        ``binary_image`` to use.
    :param list deprecation_list: list of deprecated bundles for the target index image. Defaults
        to an empty list.
    :raises IIBError: if the index image build fails or legacy support is required and one of
        ``cnr_token`` or ``organization`` is not specified.
    """
    _cleanup()
    # Resolve bundles to their digests
    set_request_state(request_id, 'in_progress', 'Resolving the bundles')
    resolved_bundles = get_resolved_bundles(bundles)

    _verify_labels(resolved_bundles)

    # Check if Gating passes for all the bundles
    if greenwave_config:
        gate_bundles(resolved_bundles, greenwave_config)

    prebuild_info = _prepare_request_for_build(
        request_id,
        RequestConfigAddRm(
            binary_image=binary_image,
            from_index=from_index,
            overwrite_from_index_token=overwrite_from_index_token,
            add_arches=add_arches,
            bundles=bundles,
            distribution_scope=distribution_scope,
            binary_image_config=binary_image_config,
        ),
    )
    from_index_resolved = prebuild_info['from_index_resolved']

    log.info('Checking if interacting with the legacy app registry is required')
    legacy_support_packages = get_legacy_support_packages(
        resolved_bundles, request_id, prebuild_info['ocp_version'], force_backport=force_backport
    )
    if legacy_support_packages:
        validate_legacy_params_and_config(
            legacy_support_packages, resolved_bundles, cnr_token, organization
        )

    _update_index_image_build_state(request_id, prebuild_info)
    present_bundles = []
    with tempfile.TemporaryDirectory(prefix='iib-') as temp_dir:
        if from_index:
            msg = 'Checking if bundles are already present in index image'
            log.info(msg)
            set_request_state(request_id, 'in_progress', msg)

            with set_registry_token(overwrite_from_index_token, from_index_resolved):
                present_bundles = _get_present_bundles(from_index_resolved, temp_dir)

            filtered_bundles = _get_missing_bundles(present_bundles, resolved_bundles)
            excluded_bundles = [
                bundle for bundle in resolved_bundles if bundle not in filtered_bundles
            ]
            resolved_bundles = filtered_bundles

            if excluded_bundles:
                log.info(
                    'Following bundles are already present in the index image: %s',
                    ' '.join(excluded_bundles),
                )

        _opm_index_add(
            temp_dir,
            resolved_bundles,
            prebuild_info['binary_image_resolved'],
            from_index_resolved,
            overwrite_from_index_token,
            (prebuild_info['distribution_scope'] in ['dev', 'stage']),
        )

        _add_label_to_index(
            'com.redhat.index.delivery.version',
            prebuild_info['ocp_version'],
            temp_dir,
            'index.Dockerfile',
        )

        _add_label_to_index(
            'com.redhat.index.delivery.distribution_scope',
            prebuild_info['distribution_scope'],
            temp_dir,
            'index.Dockerfile',
        )

        present_bundles_pull_spec = [bundle['bundlePath'] for bundle in present_bundles]
        deprecation_bundles = get_bundles_from_deprecation_list(
            present_bundles_pull_spec + resolved_bundles, deprecation_list
        )

        arches = prebuild_info['arches']
        if deprecation_bundles:
            # opm can only deprecate a bundle image on an existing index image. Build and
            # push a temporary index image to satisfy this requirement. Any arch will do.
            arch = sorted(arches)[0]
            log.info('Building a temporary index image to satisfy the deprecation requirement')
            _build_image(temp_dir, 'index.Dockerfile', request_id, arch)
            intermediate_image_name = _get_local_pull_spec(request_id, arch, include_transport=True)
            deprecate_bundles(
                deprecation_bundles,
                temp_dir,
                prebuild_info['binary_image'],
                intermediate_image_name,
                overwrite_from_index_token,
                # Use podman so opm can find the image locally
                container_tool='podman',
            )

        for arch in sorted(arches):
            _build_image(temp_dir, 'index.Dockerfile', request_id, arch)
            _push_image(request_id, arch)

    set_request_state(request_id, 'in_progress', 'Creating the manifest list')
    output_pull_spec = _create_and_push_manifest_list(request_id, arches)
    if legacy_support_packages:
        export_legacy_packages(
            legacy_support_packages, request_id, output_pull_spec, cnr_token, organization
        )

    _update_index_image_pull_spec(
        output_pull_spec,
        request_id,
        arches,
        from_index,
        overwrite_from_index,
        overwrite_from_index_token,
        from_index_resolved,
    )
    set_request_state(
        request_id, 'complete', 'The operator bundle(s) were successfully added to the index image'
    )


@app.task
@request_logger
def handle_rm_request(
    operators,
    request_id,
    from_index,
    binary_image=None,
    add_arches=None,
    overwrite_from_index=False,
    overwrite_from_index_token=None,
    distribution_scope=None,
    binary_image_config=None,
):
    """
    Coordinate the work needed to remove the input operators and rebuild the index image.

    :param list operators: a list of strings representing the name of the operators to
        remove from the index image.
    :param int request_id: the ID of the IIB build request
    :param str from_index: the pull specification of the container image containing the index that
        the index image build will be based from.
    :param str binary_image: the pull specification of the container image where the opm binary
        gets copied from.
    :param list add_arches: the list of arches to build in addition to the arches ``from_index`` is
        currently built for.
    :param bool overwrite_from_index: if True, overwrite the input ``from_index`` with the built
        index image.
    :param str overwrite_from_index_token: the token used for overwriting the input
        ``from_index`` image. This is required for non-privileged users to use
        ``overwrite_from_index``. The format of the token must be in the format "user:password".
    :param str distribution_scope: the scope for distribution of the index image, defaults to
        ``None``.
    :param dict binary_image_config: the dict of config required to identify the appropriate
        ``binary_image`` to use.
    :raises IIBError: if the index image build fails.
    """
    _cleanup()
    prebuild_info = _prepare_request_for_build(
        request_id,
        RequestConfigAddRm(
            binary_image=binary_image,
            from_index=from_index,
            overwrite_from_index_token=overwrite_from_index_token,
            add_arches=add_arches,
            distribution_scope=distribution_scope,
            binary_image_config=binary_image_config,
        ),
    )
    _update_index_image_build_state(request_id, prebuild_info)

    from_index_resolved = prebuild_info['from_index_resolved']

    with tempfile.TemporaryDirectory(prefix='iib-') as temp_dir:
        _opm_index_rm(
            temp_dir,
            operators,
            prebuild_info['binary_image'],
            from_index_resolved,
            overwrite_from_index_token,
        )

        _add_label_to_index(
            'com.redhat.index.delivery.version',
            prebuild_info['ocp_version'],
            temp_dir,
            'index.Dockerfile',
        )

        _add_label_to_index(
            'com.redhat.index.delivery.distribution_scope',
            prebuild_info['distribution_scope'],
            temp_dir,
            'index.Dockerfile',
        )

        arches = prebuild_info['arches']
        for arch in sorted(arches):
            _build_image(temp_dir, 'index.Dockerfile', request_id, arch)
            _push_image(request_id, arch)

    set_request_state(request_id, 'in_progress', 'Creating the manifest list')
    output_pull_spec = _create_and_push_manifest_list(request_id, arches)

    _update_index_image_pull_spec(
        output_pull_spec,
        request_id,
        arches,
        from_index,
        overwrite_from_index,
        overwrite_from_index_token,
        from_index_resolved,
    )
    set_request_state(
        request_id, 'complete', 'The operator(s) were successfully removed from the index image'
    )


@app.task
@request_logger
def handle_regenerate_bundle_request(from_bundle_image, organization, request_id):
    """
    Coordinate the work needed to regenerate the operator bundle image.

    :param str from_bundle_image: the pull specification of the bundle image to be regenerated.
    :param str organization: the name of the organization the bundle should be regenerated for.
    :param int request_id: the ID of the IIB build request
    :raises IIBError: if the regenerate bundle image build fails.
    """
    _cleanup()

    set_request_state(request_id, 'in_progress', 'Resolving from_bundle_image')
    from_bundle_image_resolved = get_resolved_image(from_bundle_image)
    arches = _get_image_arches(from_bundle_image_resolved)
    if not arches:
        raise IIBError(
            f'No arches were found in the resolved from_bundle_image {from_bundle_image_resolved}'
        )

    pinned_by_iib = yaml.load(
        get_image_label(from_bundle_image_resolved, 'com.redhat.iib.pinned') or 'false'
    )

    arches_str = ', '.join(sorted(arches))
    log.debug('Set to regenerate the bundle image for the following arches: %s', arches_str)

    payload = {
        'from_bundle_image_resolved': from_bundle_image_resolved,
        'state': 'in_progress',
        'state_reason': f'Regenerating the bundle image for the following arches: {arches_str}',
    }
    exc_msg = 'Failed setting the resolved "from_bundle_image" on the request'
    update_request(request_id, payload, exc_msg=exc_msg)

    # Pull the from_bundle_image to ensure steps later on don't fail due to registry timeouts
    podman_pull(from_bundle_image_resolved)

    with tempfile.TemporaryDirectory(prefix='iib-') as temp_dir:
        manifests_path = os.path.join(temp_dir, 'manifests')
        _copy_files_from_image(from_bundle_image_resolved, '/manifests', manifests_path)
        metadata_path = os.path.join(temp_dir, 'metadata')
        _copy_files_from_image(from_bundle_image_resolved, '/metadata', metadata_path)
        new_labels = _adjust_operator_bundle(
            manifests_path, metadata_path, organization, pinned_by_iib
        )

        with open(os.path.join(temp_dir, 'Dockerfile'), 'w') as dockerfile:
            dockerfile.write(
                textwrap.dedent(
                    f"""\
                        FROM {from_bundle_image_resolved}
                        COPY ./manifests /manifests
                        COPY ./metadata /metadata
                    """
                )
            )
            for name, value in new_labels.items():
                dockerfile.write(f'LABEL {name}={value}\n')

        for arch in sorted(arches):
            _build_image(temp_dir, 'Dockerfile', request_id, arch)
            _push_image(request_id, arch)

    set_request_state(request_id, 'in_progress', 'Creating the manifest list')
    output_pull_spec = _create_and_push_manifest_list(request_id, arches)

    conf = get_worker_config()
    if conf['iib_index_image_output_registry']:
        old_output_pull_spec = output_pull_spec
        output_pull_spec = output_pull_spec.replace(
            conf['iib_registry'], conf['iib_index_image_output_registry'], 1
        )
        log.info(
            'Changed the bundle_image pull specification from %s to %s',
            old_output_pull_spec,
            output_pull_spec,
        )

    payload = {
        'arches': list(arches),
        'bundle_image': output_pull_spec,
        'state': 'complete',
        'state_reason': 'The request completed successfully',
    }
    update_request(request_id, payload, exc_msg='Failed setting the bundle image on the request')


def _copy_files_from_image(image, src_path, dest_path):
    """
    Copy a file from the container image into the given destination path.

    The file may be a directory.

    :param str image: the pull specification of the container image.
    :param str src_path: the full path within the container image to copy from.
    :param str dest_path: the full path on the local host to copy into.
    """
    # One way to copy a file from the image is to create a container from its filesystem
    # so the contents can be read. To create a container, podman always requires that a
    # command for the container is set. In this method, however, the command is not needed
    # because the container is never started, only created. Use a dummy command to satisfy
    # podman.
    container_command = 'unused'
    container_id = run_cmd(
        ['podman', 'create', image, container_command],
        exc_msg=f'Failed to create a container for {image}',
    ).strip()
    try:
        run_cmd(
            ['podman', 'cp', f'{container_id}:{src_path}', dest_path],
            exc_msg=f'Failed to copy the contents of {container_id}:{src_path} into {dest_path}',
        )
    finally:
        try:
            run_cmd(
                ['podman', 'rm', container_id],
                exc_msg=f'Failed to remove the container {container_id} for image {image}',
            )
        except IIBError as e:
            # Failure to remove the temporary container shouldn't cause the IIB request to fail.
            log.exception(e)


def _apply_package_name_suffix(metadata_path, organization=None):
    """
    Add the package name suffix if configured for this organization.

    This adds the suffix to the value of
    ``annotations['operators.operatorframework.io.bundle.package.v1']`` in
    ``metadata/annotations.yaml``.

    The final package name value is returned as part of the tuple.

    :param str metadata_path: the path to the bundle's metadata directory.
    :param str organization: the organization this customization is for.
    :raise IIBError: if the ``metadata/annotations.yaml`` file is in an unexpected format.
    :return: a tuple with the package name and a dictionary of labels to set on the bundle.
    :rtype: tuple(str, dict)
    """
    annotations_yaml_path = os.path.join(metadata_path, 'annotations.yaml')
    if not os.path.exists(annotations_yaml_path):
        raise IIBError('metadata/annotations.yaml does not exist in the bundle')

    with open(annotations_yaml_path, 'r') as f:
        try:
            annotations_yaml = yaml.load(f)
        except ruamel.yaml.YAMLError:
            error = 'metadata/annotations/yaml is not valid YAML'
            log.exception(error)
            raise IIBError(error)

    if not isinstance(annotations_yaml.get('annotations', {}), dict):
        raise IIBError('The value of metadata/annotations.yaml must be a dictionary')

    package_label = 'operators.operatorframework.io.bundle.package.v1'
    package_annotation = annotations_yaml.get('annotations', {}).get(package_label)
    if not package_annotation:
        raise IIBError(f'{package_label} is not set in metadata/annotations.yaml')

    if not isinstance(package_annotation, str):
        raise IIBError(f'The value of {package_label} in metadata/annotations.yaml is not a string')

    if not organization:
        log.debug('No organization was provided to add the package name suffix')
        return package_annotation, {}

    conf = get_worker_config()
    package_name_suffix = (
        conf['iib_organization_customizations'].get(organization, {}).get('package_name_suffix')
    )
    if not package_name_suffix:
        log.debug(
            'The "package_name_suffix" configuration is not set for the organization %s',
            organization,
        )
        return package_annotation, {}

    if package_annotation.endswith(package_name_suffix):
        log.debug('No modifications are needed on %s in metadata/annotations.yaml', package_label)
        return package_annotation, {}

    annotations_yaml['annotations'][package_label] = f'{package_annotation}{package_name_suffix}'

    with open(annotations_yaml_path, 'w') as f:
        yaml.dump(annotations_yaml, f)

    log.info(
        'Modified %s in metadata/annotations.yaml from %s to %s',
        package_label,
        package_annotation,
        annotations_yaml['annotations'][package_label],
    )

    return (
        annotations_yaml['annotations'][package_label],
        {package_label: annotations_yaml['annotations'][package_label]},
    )


def _adjust_operator_bundle(manifests_path, metadata_path, organization=None, pinned_by_iib=False):
    """
    Apply modifications to the operator manifests at the given location.

    For any container image pull spec found in the Operator CSV files, replace floating
    tags with pinned digests, e.g. `image:latest` becomes `image@sha256:...`.

    If spec.relatedImages is not set, it will be set with the pinned digests. If it is set but
    there are also RELATED_IMAGE_* environment variables set, an exception will be raised.

    This method relies on the OperatorManifest class to properly identify and apply the
    modifications as needed.

    :param str manifests_path: the full path to the directory containing the operator manifests.
    :param str metadata_path: the full path to the directory containing the bundle metadata files.
    :param str organization: the organization this bundle is for. If no organization is provided,
        no custom behavior will be applied.
    :param bool pinned_by_iib: whether or not the bundle image has already been processed by
        IIB to perform image pinning of related images.
    :raises IIBError: if the operator manifest has invalid entries
    :return: a dictionary of labels to set on the bundle
    :rtype: dict
    """
    package_name, labels = _apply_package_name_suffix(metadata_path, organization)

    try:
        operator_manifest = OperatorManifest.from_directory(manifests_path)
    except (ruamel.yaml.YAMLError, ruamel.yaml.constructor.DuplicateKeyError) as e:
        error = f'The Operator Manifest is not in a valid YAML format: {e}'
        log.exception(error)
        raise IIBError(error)

    found_pullspecs = set()
    operator_csvs = []
    for operator_csv in operator_manifest.files:
        if pinned_by_iib:
            # If the bundle image has already been previously pinned by IIB, the relatedImages
            # section will be populated and there may be related image environment variables.
            # However, we still want to process the image to apply any of the other possible
            # changes.
            log.info('Skipping pinning because related images have already been pinned by IIB')
        elif operator_csv.has_related_images():
            csv_file_name = os.path.basename(operator_csv.path)
            if operator_csv.has_related_image_envs():
                raise IIBError(
                    f'The ClusterServiceVersion file {csv_file_name} has entries in '
                    'spec.relatedImages and one or more containers have RELATED_IMAGE_* '
                    'environment variables set. This is not allowed for bundles regenerated with '
                    'IIB.'
                )
            log.debug(
                'Skipping pinning since the ClusterServiceVersion file %s has entries in '
                'spec.relatedImages',
                csv_file_name,
            )
            continue

        operator_csvs.append(operator_csv)

        for pullspec in operator_csv.get_pullspecs():
            found_pullspecs.add(pullspec)

    conf = get_worker_config()
    registry_replacements = (
        conf['iib_organization_customizations']
        .get(organization, {})
        .get('registry_replacements', {})
    )

    # Resolve pull specs to container image digests
    replacement_pullspecs = {}
    for pullspec in found_pullspecs:
        replacement_needed = False
        new_pullspec = ImageName.parse(pullspec.to_str())

        if not pinned_by_iib:
            # Resolve the image only if it has not already been processed by IIB. This
            # helps making sure the pullspec is valid
            resolved_image = ImageName.parse(get_resolved_image(pullspec.to_str()))

            # If the tag is in the format "<algorithm>:<checksum>", the image is already pinned.
            # Otherwise, always pin it to a digest.
            if ':' not in ImageName.parse(pullspec).tag:
                log.debug('%s will be pinned to %s', pullspec, resolved_image.to_str())
                new_pullspec = resolved_image
                replacement_needed = True
                labels['com.redhat.iib.pinned'] = 'true'

        # Apply registry modifications
        new_registry = registry_replacements.get(new_pullspec.registry)
        if new_registry:
            replacement_needed = True
            new_pullspec.registry = new_registry

        if replacement_needed:
            log.debug('%s will be replaced with %s', pullspec, new_pullspec.to_str())
            replacement_pullspecs[pullspec] = new_pullspec

    # Apply modifications to the operator bundle image metadata
    for operator_csv in operator_csvs:
        csv_file_name = os.path.basename(operator_csv.path)
        log.info('Replacing the pull specifications on %s', csv_file_name)
        operator_csv.replace_pullspecs_everywhere(replacement_pullspecs)

        log.info('Setting spec.relatedImages on %s', csv_file_name)
        operator_csv.set_related_images()

        operator_csv.dump()

    if organization:
        _adjust_csv_annotations(operator_manifest.files, package_name, organization)

    return labels


def _adjust_csv_annotations(operator_csvs, package_name, organization):
    """
    Annotate ClusterServiceVersion objects based on an organization configuration.

    :param list operator_csvs: the list of ``OperatorCSV`` objects to examine.
    :param str package_name: the operator package name.
    :param str organization: the organization this bundle is for. This determines what annotations
        to make.
    """
    conf = get_worker_config()
    org_csv_annotations = (
        conf['iib_organization_customizations'].get(organization, {}).get('csv_annotations')
    )
    if not org_csv_annotations:
        log.debug('The organization %s does not have CSV annotations configured', organization)
        return

    for operator_csv in operator_csvs:
        log.debug(
            'Processing the ClusterServiceVersion file %s', os.path.basename(operator_csv.path)
        )
        csv_annotations = operator_csv.data.setdefault('metadata', {}).setdefault('annotations', {})
        for annotation, value_template in org_csv_annotations.items():
            value = value_template.format(package_name=package_name)
            csv_annotations[annotation] = value

        operator_csv.dump()


def _add_label_to_index(label_key, label_value, temp_dir, dockerfile_name):
    """
    Add the OCP delivery label to the provided dockerfile.

    :param str label_key: the key for the label to add to the dockerfile.
    :param str label_value: the value that the index should contain for the key.
    :param str temp_dir: the temp directory to look for the dockerfile.
    :param str dockerfile_name: the dockerfile name.
    """
    with open(os.path.join(temp_dir, dockerfile_name), 'a') as dockerfile:
        label = f'LABEL {label_key}="{label_value}"'
        dockerfile.write(f'\n{label}\n')
        log.debug('Added the following line to %s: %s', dockerfile_name, label)<|MERGE_RESOLUTION|>--- conflicted
+++ resolved
@@ -22,12 +22,9 @@
     validate_legacy_params_and_config,
 )
 from iib.workers.tasks.utils import (
-<<<<<<< HEAD
     get_all_index_images_info,
-=======
     deprecate_bundles,
     get_bundles_from_deprecation_list,
->>>>>>> 337f3ec8
     get_image_labels,
     get_resolved_bundles,
     get_resolved_image,
@@ -273,7 +270,6 @@
     )
 
 
-<<<<<<< HEAD
 def _get_resolved_bundles(bundles):
     """
     Get the pull specification of the bundle images using their digests.
@@ -315,8 +311,6 @@
     return list(resolved_bundles)
 
 
-=======
->>>>>>> 337f3ec8
 def _get_index_database(from_index, base_dir):
     """
     Get database file from the specified index image and save it locally.
@@ -634,9 +628,7 @@
             temp_dir.cleanup()
 
 
-<<<<<<< HEAD
-def _prepare_request_for_build(request_id, build_request_config):
-=======
+
 def get_index_image_info(overwrite_from_index_token, from_index=None, default_ocp_version='v4.5'):
     """
     Get arches, resolved pull specification and ocp_version for the index image.
@@ -708,7 +700,6 @@
     target_index=None,
     binary_image_config=None,
 ):
->>>>>>> 337f3ec8
     """
     Prepare the request for the index image build.
 
@@ -748,12 +739,7 @@
         resolved_distribution_scope, build_request_config.distribution_scope
     )
 
-<<<<<<< HEAD
-    binary_image = build_request_config.get_binary_image(
-        from_index_image_info['from_index'], distribution_scope
-    )
-    binary_image_resolved = _get_resolved_image(binary_image)
-=======
+
     if not binary_image:
         binary_image_ocp_version = from_index_info['ocp_version']
         if source_from_index:
@@ -764,7 +750,6 @@
         )
 
     binary_image_resolved = get_resolved_image(binary_image)
->>>>>>> 337f3ec8
     binary_image_arches = _get_image_arches(binary_image_resolved)
 
     if not arches.issubset(binary_image_arches):
